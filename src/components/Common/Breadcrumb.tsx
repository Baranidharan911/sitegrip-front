'use client';

import React, { useState, useEffect, useCallback, useMemo } from 'react';
import Link from 'next/link';
import { usePathname, useRouter } from 'next/navigation';
import { 
  ChevronRight, 
  Home, 
  Search, 
  Settings, 
  Download, 
  Share2, 
  RefreshCw, 
  Plus,
  Keyboard,
  HelpCircle,
  ArrowLeft,
  ArrowRight as ArrowRightIcon,
  Copy,
  ExternalLink,
  Star,
  Clock,
  BarChart3,
  FileText,
  MapPin,
  Globe,
  Activity,
  Zap,
  Target,
  Users,
  Shield,
  TrendingUp
} from 'lucide-react';

interface BreadcrumbItem {
  label: string;
  href: string;
  icon?: React.ComponentType<{ className?: string }>;
  quickActions?: QuickAction[];
}

interface QuickAction {
  label: string;
  icon: React.ComponentType<{ className?: string }>;
  action: () => void;
  shortcut?: string;
  description?: string;
}

interface BreadcrumbProps {
  pageName?: string;
  pageDescription?: string;
  showQuickActions?: boolean;
  customBreadcrumbs?: BreadcrumbItem[];
}

const Breadcrumb: React.FC<BreadcrumbProps> = ({
  pageName,
  pageDescription,
  showQuickActions = true,
  customBreadcrumbs
}) => {
  const pathname = usePathname();
  const router = useRouter();
  const [showShortcuts, setShowShortcuts] = useState(false);
  const [copied, setCopied] = useState(false);

  // Generate breadcrumbs based on pathname
  const generateBreadcrumbs = useCallback((path: string): BreadcrumbItem[] => {
    const segments = path.split('/').filter(Boolean);
    const breadcrumbs: BreadcrumbItem[] = [
      {
        label: 'Home',
        href: '/',
        icon: Home,
        quickActions: [
          {
            label: 'Dashboard',
            icon: BarChart3,
            action: () => router.push('/dashboard/overview'),
            shortcut: 'Ctrl + D',
            description: 'Go to main dashboard'
          },
          {
            label: 'Quick Search',
            icon: Search,
            action: () => {
              // Focus on search input if available
              const searchInput = document.querySelector('input[type="search"], input[placeholder*="search"]') as HTMLInputElement;
              if (searchInput) {
                searchInput.focus();
              }
            },
            shortcut: 'Ctrl + K',
            description: 'Search across the app'
          }
        ]
      }
    ];

    let currentPath = '';
    segments.forEach((segment, index) => {
      currentPath += `/${segment}`;
      
      // Map path segments to readable labels
      const label = segment
        .split('-')
        .map(word => word.charAt(0).toUpperCase() + word.slice(1))
        .join(' ');

      // Get icon based on path
      const getIcon = (path: string) => {
        if (path.includes('dashboard')) return BarChart3;
        if (path.includes('seo-tools')) return Target;
        if (path.includes('indexing')) return FileText;
        if (path.includes('uptime')) return Activity;
        if (path.includes('analytics')) return TrendingUp;
        if (path.includes('local-seo')) return MapPin;
        if (path.includes('crawler')) return Globe;
        if (path.includes('settings')) return Settings;
        if (path.includes('profile')) return Users;
        return undefined;
      };

      // Get quick actions based on current section
      const getQuickActions = (path: string): QuickAction[] => {
        const actions: QuickAction[] = [];
        
        if (path.includes('dashboard')) {
          actions.push(
            {
              label: 'Refresh Data',
              icon: RefreshCw,
              action: () => window.location.reload(),
              shortcut: 'Ctrl + R',
              description: 'Refresh current data'
            },
            {
              label: 'Export Report',
              icon: Download,
              action: () => {
                // Export functionality
                console.log('Exporting report...');
              },
              shortcut: 'Ctrl + E',
              description: 'Export current data'
            }
          );
        }

        if (path.includes('seo-tools')) {
          actions.push(
            {
              label: 'New Analysis',
              icon: Plus,
              action: () => {
                // Start new analysis
                console.log('Starting new analysis...');
              },
              shortcut: 'Ctrl + N',
              description: 'Start new SEO analysis'
            },
            {
              label: 'Share Results',
              icon: Share2,
              action: () => {
                navigator.share?.({
                  title: 'SiteGrip SEO Analysis',
                  url: window.location.href
                }).catch(() => {
                  // Fallback: copy to clipboard
                  navigator.clipboard.writeText(window.location.href);
                  setCopied(true);
                  setTimeout(() => setCopied(false), 2000);
                });
              },
              shortcut: 'Ctrl + S',
              description: 'Share current results'
            }
          );
        }

        if (path.includes('indexing')) {
          actions.push(
            {
              label: 'Submit URLs',
              icon: Plus,
              action: () => router.push('/indexing'),
              shortcut: 'Ctrl + U',
              description: 'Submit new URLs for indexing'
            },
            {
              label: 'View Analytics',
              icon: BarChart3,
              action: () => router.push('/indexing/analytics'),
              shortcut: 'Ctrl + A',
              description: 'View indexing analytics'
            }
          );
        }

        // Add common actions
        actions.push(
          {
            label: 'Settings',
            icon: Settings,
            action: () => router.push('/settings'),
            shortcut: 'Ctrl + ,',
            description: 'Open settings'
          },
          {
            label: 'Help',
            icon: HelpCircle,
            action: () => {
              // Open help documentation
              window.open('/help', '_blank');
            },
            shortcut: 'F1',
            description: 'Open help documentation'
          }
        );

        return actions;
      };

      breadcrumbs.push({
        label,
        href: currentPath,
        icon: getIcon(currentPath),
        quickActions: getQuickActions(currentPath)
      });
    });

    return breadcrumbs;
  }, [router]);

  const breadcrumbs = useMemo(() => {
    return customBreadcrumbs || generateBreadcrumbs(pathname);
  }, [pathname, customBreadcrumbs, generateBreadcrumbs]);

  // Keyboard shortcuts
  useEffect(() => {
    const handleKeyDown = (event: KeyboardEvent) => {
      // Don't trigger shortcuts when typing in input fields
      if (event.target instanceof HTMLInputElement || event.target instanceof HTMLTextAreaElement) {
        return;
      }

      const isMac = navigator.platform.toUpperCase().indexOf('MAC') >= 0;
      const modifier = isMac ? event.metaKey : event.ctrlKey;

      if (modifier) {
        switch (event.key.toLowerCase()) {
          case 'k':
            event.preventDefault();
            const searchInput = document.querySelector('input[type="search"], input[placeholder*="search"]') as HTMLInputElement;
            if (searchInput) searchInput.focus();
            break;
          case 'd':
            event.preventDefault();
            router.push('/dashboard/overview');
            break;
          case 'r':
            event.preventDefault();
            window.location.reload();
            break;
          case 'e':
            event.preventDefault();
            console.log('Exporting...');
            break;
          case 's':
            event.preventDefault();
            navigator.clipboard.writeText(window.location.href);
            setCopied(true);
            setTimeout(() => setCopied(false), 2000);
            break;
          case 'n':
            event.preventDefault();
            console.log('New analysis...');
            break;
          case 'u':
            event.preventDefault();
            router.push('/indexing');
            break;
          case 'a':
            event.preventDefault();
            router.push('/indexing/analytics');
            break;
          case ',':
            event.preventDefault();
            router.push('/settings');
            break;
        }
      }

      if (event.key === 'F1') {
        event.preventDefault();
        window.open('/help', '_blank');
      }

      // Navigation shortcuts
      if (event.key === 'ArrowLeft' && modifier) {
        event.preventDefault();
        router.back();
      }
    };

    document.addEventListener('keydown', handleKeyDown);
    return () => document.removeEventListener('keydown', handleKeyDown);
  }, [router]);

  const currentBreadcrumb = breadcrumbs[breadcrumbs.length - 1];
  const currentQuickActions = currentBreadcrumb?.quickActions || [];

  return (
<<<<<<< HEAD
    <div className="dark:bg-darkmode relative z-10 overflow-hidden pb-[60px] pt-[120px] md:pt-[130px] lg:pt-[160px]">
      <div className="from-stroke/0 via-stroke to-stroke/0 dark:via-dark-3 absolute bottom-0 left-0 h-px w-full bg-gradient-to-r"></div>
      <div className="container mx-auto">
        <div className="-mx-4 flex flex-wrap items-center">
          <div className="w-full px-4">
            <div className="text-center">
              <h1 className="text-slate-900 dark:text-white mb-4 text-3xl font-bold sm:text-4xl md:text-[40px] md:leading-[1.2]">
                {pageName}
              </h1>
              <p className="text-slate-600 dark:text-slate-300 mb-5 text-base">
=======
    <div className="breadcrumb-google px-6 py-4">
      <div className="max-w-7xl mx-auto">
        {/* Breadcrumb Navigation */}
        <div className="flex items-center justify-between mb-4">
          <nav className="flex items-center space-x-2 text-sm">
            {breadcrumbs.map((item, index) => {
              const Icon = item.icon;
              const isLast = index === breadcrumbs.length - 1;
              
              return (
                <React.Fragment key={item.href}>
                  {index > 0 && (
                    <ChevronRight className="w-4 h-4 breadcrumb-separator-google" />
                  )}
                  <div className="flex items-center">
                    {isLast ? (
                      <span className="breadcrumb-item-active-google flex items-center gap-2">
                        {Icon && <Icon className="w-4 h-4" />}
                        {item.label}
                      </span>
                    ) : (
                      <Link
                        href={item.href}
                        className="breadcrumb-item-google breadcrumb-focus-google"
                      >
                        {Icon && <Icon className="w-4 h-4" />}
                        {item.label}
                      </Link>
                    )}
                  </div>
                </React.Fragment>
              );
            })}
          </nav>

          {/* Quick Actions */}
          {showQuickActions && currentQuickActions.length > 0 && (
            <div className="flex items-center gap-2">
              {/* Keyboard Shortcuts Toggle */}
              <button
                onClick={() => setShowShortcuts(!showShortcuts)}
                className="quick-action-google breadcrumb-focus-google"
                title="Keyboard Shortcuts"
              >
                <Keyboard className="w-4 h-4" />
                <span className="hidden sm:inline">Shortcuts</span>
              </button>

              {/* Quick Action Buttons */}
              <div className="flex items-center gap-1">
                {currentQuickActions.slice(0, 3).map((action, index) => {
                  const Icon = action.icon;
                  return (
                    <button
                      key={action.label}
                      onClick={action.action}
                      className="quick-action-google breadcrumb-focus-google group"
                      title={`${action.label}${action.shortcut ? ` (${action.shortcut})` : ''}`}
                    >
                      <Icon className="w-4 h-4" />
                      <span className="hidden md:inline">{action.label}</span>
                    </button>
                  );
                })}
              </div>
            </div>
          )}
        </div>

        {/* Page Title and Description */}
        {(pageName || pageDescription) && (
          <div className="mb-4">
            {pageName && (
              <h1 className="text-2xl font-semibold text-gray-900 dark:text-white mb-2">
                {pageName}
              </h1>
            )}
            {pageDescription && (
              <p className="text-gray-600 dark:text-gray-400">
>>>>>>> b74fdeb5
                {pageDescription}
              </p>
            )}
          </div>
        )}

<<<<<<< HEAD
              <ul className="flex items-center justify-center gap-[10px]">
                <li>
                  <Link
                    href="/"
                    className="text-slate-700 dark:text-slate-300 flex items-center gap-[10px] text-base font-medium hover:text-slate-900 dark:hover:text-white transition-colors"
                  >
                    Home
                  </Link>
                </li>
                <li>
                  <p className="text-slate-500 dark:text-slate-400 flex items-center gap-[10px] text-base font-medium">
                    <span className="text-slate-400 dark:text-slate-500"> / </span>
                    {pageName}
                  </p>
                </li>
              </ul>
=======
        {/* Keyboard Shortcuts Panel */}
        {showShortcuts && (
          <div className="shortcut-panel-google">
            <div className="flex items-center justify-between mb-3">
              <h3 className="text-sm font-medium text-gray-900 dark:text-white">
                Keyboard Shortcuts
              </h3>
              <button
                onClick={() => setShowShortcuts(false)}
                className="text-gray-400 hover:text-gray-600 dark:hover:text-gray-300"
              >
                ×
              </button>
            </div>
            <div className="grid grid-cols-1 md:grid-cols-2 lg:grid-cols-3 gap-3">
              {currentQuickActions.map((action) => {
                const Icon = action.icon;
                return (
                  <div
                    key={action.label}
                    className="flex items-center justify-between p-2 bg-white dark:bg-gray-700 rounded border border-gray-200 dark:border-gray-600"
                  >
                    <div className="flex items-center gap-2">
                      <Icon className="w-4 h-4 text-gray-500" />
                      <span className="text-sm text-gray-700 dark:text-gray-300">
                        {action.label}
                      </span>
                    </div>
                    {action.shortcut && (
                      <kbd className="shortcut-key-google">
                        {action.shortcut}
                      </kbd>
                    )}
                  </div>
                );
              })}
>>>>>>> b74fdeb5
            </div>
          </div>
        )}

        {/* Copy URL Feedback */}
        {copied && (
          <div className="fixed bottom-4 right-4 bg-green-500 text-white px-4 py-2 rounded-lg shadow-lg z-50">
            URL copied to clipboard!
          </div>
        )}
      </div>
    </div>
  );
};

export default Breadcrumb;<|MERGE_RESOLUTION|>--- conflicted
+++ resolved
@@ -313,18 +313,6 @@
   const currentQuickActions = currentBreadcrumb?.quickActions || [];
 
   return (
-<<<<<<< HEAD
-    <div className="dark:bg-darkmode relative z-10 overflow-hidden pb-[60px] pt-[120px] md:pt-[130px] lg:pt-[160px]">
-      <div className="from-stroke/0 via-stroke to-stroke/0 dark:via-dark-3 absolute bottom-0 left-0 h-px w-full bg-gradient-to-r"></div>
-      <div className="container mx-auto">
-        <div className="-mx-4 flex flex-wrap items-center">
-          <div className="w-full px-4">
-            <div className="text-center">
-              <h1 className="text-slate-900 dark:text-white mb-4 text-3xl font-bold sm:text-4xl md:text-[40px] md:leading-[1.2]">
-                {pageName}
-              </h1>
-              <p className="text-slate-600 dark:text-slate-300 mb-5 text-base">
-=======
     <div className="breadcrumb-google px-6 py-4">
       <div className="max-w-7xl mx-auto">
         {/* Breadcrumb Navigation */}
@@ -404,31 +392,12 @@
             )}
             {pageDescription && (
               <p className="text-gray-600 dark:text-gray-400">
->>>>>>> b74fdeb5
                 {pageDescription}
               </p>
             )}
           </div>
         )}
 
-<<<<<<< HEAD
-              <ul className="flex items-center justify-center gap-[10px]">
-                <li>
-                  <Link
-                    href="/"
-                    className="text-slate-700 dark:text-slate-300 flex items-center gap-[10px] text-base font-medium hover:text-slate-900 dark:hover:text-white transition-colors"
-                  >
-                    Home
-                  </Link>
-                </li>
-                <li>
-                  <p className="text-slate-500 dark:text-slate-400 flex items-center gap-[10px] text-base font-medium">
-                    <span className="text-slate-400 dark:text-slate-500"> / </span>
-                    {pageName}
-                  </p>
-                </li>
-              </ul>
-=======
         {/* Keyboard Shortcuts Panel */}
         {showShortcuts && (
           <div className="shortcut-panel-google">
@@ -465,7 +434,6 @@
                   </div>
                 );
               })}
->>>>>>> b74fdeb5
             </div>
           </div>
         )}
