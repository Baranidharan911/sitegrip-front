--- conflicted
+++ resolved
@@ -87,11 +87,8 @@
         {/* Security headers */}
         <meta httpEquiv="X-Content-Type-Options" content="nosniff" />
         <meta httpEquiv="X-XSS-Protection" content="1; mode=block" />
-<<<<<<< HEAD
         
         {/* Resource hints for faster loading */}
-=======
->>>>>>> 4df6bd3e
       </head>
       <body className={inter.className}>
         <ThemeProvider>
@@ -115,11 +112,7 @@
                       console.log('🚀 Page Load Time:', perfData.loadEventEnd - perfData.loadEventStart, 'ms');
                       console.log('📊 DOM Content Loaded:', perfData.domContentLoadedEventEnd - perfData.domContentLoadedEventStart, 'ms');
                     }
-<<<<<<< HEAD
                   }, 0);
-=======
-                  }
->>>>>>> 4df6bd3e
                 });
               }
             `,
