--- conflicted
+++ resolved
@@ -4,11 +4,8 @@
 import { ThemeProvider } from '@/contexts/ThemeContext';
 import { SidebarProvider } from '@/context/SidebarContext';
 import AppContent from '@/components/Layout/AppContent';
-<<<<<<< HEAD
+import I18nProvider from '@/components/Common/I18nProvider';
 import Script from 'next/script';
-import '../lib/i18n';
-=======
->>>>>>> d95f6384
 
 const inter = Inter({ 
   subsets: ['latin'],
@@ -107,13 +104,15 @@
         <link rel="preload" href="/api/web-vitals" as="fetch" crossOrigin="anonymous" />
       </head>
       <body className={inter.className}>
-        <ThemeProvider>
-          <SidebarProvider>
-            <AppContent>
-              {children}
-            </AppContent>
-          </SidebarProvider>
-        </ThemeProvider>
+        <I18nProvider>
+          <ThemeProvider>
+            <SidebarProvider>
+              <AppContent>
+                {children}
+              </AppContent>
+            </SidebarProvider>
+          </ThemeProvider>
+        </I18nProvider>
         
         {/* Performance monitoring */}
         <script
