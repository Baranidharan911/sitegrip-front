'use client';

import { useState, useEffect } from 'react';
import { useRouter } from 'next/navigation';
import { motion } from 'framer-motion';
import { FileText, Search, Download, Share2, Printer, Globe, BarChart3 } from 'lucide-react';

// Import Firebase and export utilities
import { getAuthInstance, getFirestoreInstance } from '@/lib/firebase';
import { collection, addDoc, serverTimestamp, query, where, getDocs, orderBy, limit } from 'firebase/firestore';
import { onAuthStateChanged } from 'firebase/auth';
import { exportComponentToPDF } from '@/utils/exportPDF';
import { Firestore } from 'firebase/firestore';

function isFirestore(db: any): db is Firestore {
  return db !== null && typeof db === 'object';
}

import RunCrawlForm from '@/components/seo-crawler/RunCrawlForm';
import CrawlSummary from '@/components/seo-crawler/CrawlSummary';
import ResultsTable from '@/components/seo-crawler/ResultsTable';
import DiscoveredTable from '@/components/seo-crawler/DiscoveredTable';

interface AISuggestions {
  title: string;
  metaDescription: string;
  content: string;
  keyword_analysis?: {
    keyword_density: Record<string, number>;
    missing_keywords?: string[];
  };
}

interface PageData {
  url: string;
  title?: string;
  statusCode: number;
  wordCount: number;
  issues: string[];
  redirectChain: string[];
  loadTime: number;
  pageSizeBytes: number;
  hasViewport: boolean;
  suggestions?: AISuggestions;
  seoScore: number;
  lcp: number;
  cls: number;
  ttfb: number;
  linkedFrom?: string[];
  depth: number;
}

interface CrawlSummaryData {
  totalPages: number;
  missingTitles: number;
  lowWordCountPages: number;
  brokenLinks: number;
  duplicateTitles: number;
  duplicateDescriptions: number;
  redirectChains: number;
  mobileFriendlyPages: number;
  nonMobilePages: number;
  pagesWithSlowLoad: number;
  orphanPages: number;
}

interface CrawlResult {
  crawlId: string;
  summary: CrawlSummaryData;
  pages: PageData[];
  sitemapUrls: string[];
  aiSummaryText?: string;
}

interface DiscoveredPage {
  url: string;
  statusCode: number;
  title?: string;
  depth: number;
  fromSitemap: boolean;
}

export default function SeoCrawlerDashboardPage() {
  const router = useRouter();

  const [url, setUrl] = useState('');
  const [depth, setDepth] = useState(1);
  const [loading, setLoading] = useState(false);
  const [error, setError] = useState<string | null>(null);

  const [discovered, setDiscovered] = useState<DiscoveredPage[]>([]);
  const [selectedUrls, setSelectedUrls] = useState<string[]>([]);
  const [crawlResult, setCrawlResult] = useState<CrawlResult | null>(null);
  const [activeTab, setActiveTab] = useState<'summary' | 'results'>('summary');

  // Add state for user and saved reports
  const [user, setUser] = useState<any>(null);
  const [savedReports, setSavedReports] = useState<any[]>([]);

  // On mount, listen for auth state and load saved reports
  useEffect(() => {
    if (!getAuthInstance()) return;
    
    const unsub = onAuthStateChanged(getAuthInstance()!, (u) => {
      setUser(u);
      if (u) loadReports(u.uid);
      else setSavedReports([]);
    });
    return () => unsub();
  }, []);

  const loadReports = async (uid: string) => {
    if (!getFirestoreInstance()) return;
    const q = query(
      collection(getFirestoreInstance()!, 'seoCrawlReports'),
      where('uid', '==', uid),
      orderBy('created', 'desc'),
      limit(10)
    );
    const snap = await getDocs(q);
    setSavedReports(snap.docs.map(d => ({ id: d.id, ...d.data() })));
  };

  const saveReport = async (data: any) => {
<<<<<<< HEAD
    if (!db) return;
    try {
      const result = await addDoc(collection(db!, 'seoCrawlReports'), data);
      console.log('✅ Report saved to Firebase');
      return result;
    } catch (error) {
      console.error('❌ Failed to save report to Firebase:', error);
      // Don't show error to user - Firebase is optional
      return null;
    }
=======
    if (!getFirestoreInstance()) return;
    await addDoc(collection(getFirestoreInstance()!, 'seoCrawlReports'), data);
>>>>>>> 4df6bd3e
  };

  // On successful result, save to Firestore
  useEffect(() => {
    if (crawlResult && url) {
      const save = async () => {
<<<<<<< HEAD
        try {
          const firebaseResult = await addDoc(collection(db!, 'seoCrawlReports'), {
            uid: user?.uid || null,
            url,
            crawlResult,
            created: serverTimestamp(),
          });
          if (firebaseResult) {
            console.log('✅ Report saved to Firebase');
            if (user) loadReports(user.uid);
          } else {
            console.warn('⚠️ Report not saved (Firebase unavailable)');
          }
        } catch (error) {
          console.error('❌ Failed to save report to Firebase:', error);
          // Don't show error to user - Firebase is optional
        }
=======
        await addDoc(collection(getFirestoreInstance()!, 'seoCrawlReports'), {
          uid: user?.uid || null,
          url,
          crawlResult,
          created: serverTimestamp(),
        });
        if (user) loadReports(user.uid);
>>>>>>> 4df6bd3e
      };
      save();
    }
    // eslint-disable-next-line
  }, [crawlResult]);

  const handleDiscover = async () => {
    setLoading(true);
    setError(null);
    setDiscovered([]);
    setCrawlResult(null);

    try {
        const apiUrl = process.env.NEXT_PUBLIC_API_URL || 'http://localhost:8080';
        const res = await fetch(`${apiUrl}/api/discover`, {
        method: 'POST',
        headers: { 'Content-Type': 'application/json' },
        body: JSON.stringify({ url, depth }),
      });

      if (!res.ok) {
        const data = await res.json();
        throw new Error(data.detail || 'Failed to discover URLs.');
      }

      const data: DiscoveredPage[] = await res.json();
      setDiscovered(data);
    } catch (err: any) {
      setError(err.message || 'Discovery failed.');
    } finally {
      setLoading(false);
    }
  };

  const handleAnalyze = async () => {
    if (selectedUrls.length === 0) {
      setError('Please select at least one URL to analyze.');
      return;
    }

    setLoading(true);
    setError('');
    setCrawlResult(null);

    try {
      const { getAuthInstance } = await import('@/lib/firebase');
      const auth = getAuthInstance();
      if (!auth) {
        throw new Error('Authentication not available. Please refresh the page.');
      }
      const token = auth.currentUser ? await auth.currentUser.getIdToken() : null;
      
      if (!token) {
        throw new Error('Authentication required. Please log in to run crawls.');
      }

      const apiUrl = process.env.NEXT_PUBLIC_API_URL || 'http://localhost:8080';
      console.log('🚀 Starting crawl request:', {
        apiUrl,
        selectedUrls,
        baseUrl: url,
        userAuthenticated: !!token
      });

      // Use new selective crawl endpoint
      const res = await fetch(`${apiUrl}/api/crawl/selected`, {
        method: 'POST',
        headers: { 
          'Content-Type': 'application/json',
          'Authorization': `Bearer ${token}`
        },
        body: JSON.stringify({ urls: selectedUrls, baseUrl: url }),
      });

      console.log('📡 Crawl response status:', res.status);

      if (!res.ok) {
        const data = await res.json().catch(() => ({ detail: `HTTP ${res.status} error` }));
        console.error('❌ Crawl request failed:', {
          status: res.status,
          statusText: res.statusText,
          data,
          url: res.url
        });
        
        // Provide specific error messages for different status codes
        if (res.status === 401) {
          throw new Error('Authentication failed. Please log out and log back in.');
        } else if (res.status === 403) {
          throw new Error('Access denied. Please check your account permissions.');
        } else if (res.status === 503) {
          throw new Error('Service temporarily unavailable. Please try again in a few minutes.');
        } else if (res.status === 408) {
          throw new Error('Request timed out. Please try with fewer pages or try again later.');
        } else {
          throw new Error(data.detail || data.message || data.error || `Analysis failed with status ${res.status}`);
        }
      }

      const result: CrawlResult = await res.json();
      console.log('✅ Crawl completed successfully:', {
        crawlId: result.crawlId,
        pageCount: result.pages?.length || 0,
        summaryTotalPages: result.summary?.totalPages || 0
      });

      setCrawlResult(result);
      setActiveTab('summary');
    } catch (err: any) {
      console.error('❌ Crawl error:', err);
      setError(err.message || 'Analysis failed.');
    } finally {
      setLoading(false);
    }
  };

  // Export/share/report functions
  const handleExportPDF = () => exportComponentToPDF('seo-crawler-dashboard', 'seo-crawl-report.pdf');
  const handleExportJSON = () => {
    const blob = new Blob([JSON.stringify(crawlResult, null, 2)], { type: 'application/json' });
    const url = URL.createObjectURL(blob);
    const a = document.createElement('a');
    a.href = url;
    a.download = 'seo-crawl-report.json';
    a.click();
    URL.revokeObjectURL(url);
  };
  const handlePrint = () => window.print();
  const handleShare = () => {
    navigator.clipboard.writeText(window.location.href + '?url=' + encodeURIComponent(url));
    alert('Shareable link copied!');
  };

  const handleCSVExport = async () => {
    if (!crawlResult) return;

    try {
      const apiUrl = process.env.NEXT_PUBLIC_API_URL || 'http://localhost:8080';
      const res = await fetch(`${apiUrl}/api/export/csv`, {
        method: 'POST',
        headers: { 'Content-Type': 'application/json' },
        body: JSON.stringify(crawlResult.pages),
      });

      if (!res.ok) throw new Error('Failed to generate CSV');

      const blob = await res.blob();
      const url = window.URL.createObjectURL(blob);
      const link = document.createElement('a');
      link.href = url;
      link.setAttribute('download', 'crawl_results.csv');
      document.body.appendChild(link);
      link.click();
      link.remove();
    } catch (err) {
      console.error('CSV export failed:', err);
    }
  };

  return (
    <div className="min-h-screen px-2 sm:px-4 py-4 sm:py-8 bg-gray-50 dark:bg-[#0a0b1e]">
      <div className="max-w-7xl mx-auto">
        <RunCrawlForm
          url={url}
          depth={depth}
          loading={loading}
          error={error}
          onUrlChange={setUrl}
          onDepthChange={setDepth}
          onSubmit={handleDiscover}
        />

        {discovered.length > 0 && (
          <DiscoveredTable
            discovered={discovered}
            selected={selectedUrls}
            onToggle={(url) =>
              setSelectedUrls((prev) =>
                prev.includes(url) ? prev.filter((u) => u !== url) : [...prev, url]
              )
            }
            onAnalyze={handleAnalyze}
            loading={loading}
          />
        )}

        {crawlResult && (
          <div id="seo-crawler-dashboard" className="mt-6 sm:mt-10 px-2 sm:px-0">
            {/* Export/share/report buttons */}
            <div className="flex flex-wrap justify-center gap-2 sm:gap-4 mb-6">
              <button
                onClick={handleExportPDF}
                className="px-4 sm:px-6 py-2 rounded-full font-semibold text-xs sm:text-base transition-all duration-200 focus:outline-none shadow bg-purple-500 text-white hover:bg-purple-600 flex items-center gap-1 sm:gap-2"
              >
                <FileText className="w-4 h-4 sm:w-5 sm:h-5" /> 
                <span className="hidden sm:inline">Export PDF</span>
                <span className="sm:hidden">PDF</span>
              </button>
              <button
                onClick={handleExportJSON}
                className="px-4 sm:px-6 py-2 rounded-full font-semibold text-xs sm:text-base transition-all duration-200 focus:outline-none shadow bg-purple-500 text-white hover:bg-purple-600 flex items-center gap-1 sm:gap-2"
              >
                <Download className="w-4 h-4 sm:w-5 sm:h-5" /> 
                <span className="hidden sm:inline">Export JSON</span>
                <span className="sm:hidden">JSON</span>
              </button>
              <button
                onClick={handleCSVExport}
                className="px-4 sm:px-6 py-2 rounded-full font-semibold text-xs sm:text-base transition-all duration-200 focus:outline-none shadow bg-purple-500 text-white hover:bg-purple-600 flex items-center gap-1 sm:gap-2"
              >
                <Download className="w-4 h-4 sm:w-5 sm:h-5" /> 
                <span className="hidden sm:inline">Export CSV</span>
                <span className="sm:hidden">CSV</span>
              </button>
              <button
                onClick={handlePrint}
                className="px-4 sm:px-6 py-2 rounded-full font-semibold text-xs sm:text-base transition-all duration-200 focus:outline-none shadow bg-purple-500 text-white hover:bg-purple-600 flex items-center gap-1 sm:gap-2"
              >
                <Printer className="w-4 h-4 sm:w-5 sm:h-5" /> 
                <span className="hidden sm:inline">Print Report</span>
                <span className="sm:hidden">Print</span>
              </button>
              <button
                onClick={handleShare}
                className="px-4 sm:px-6 py-2 rounded-full font-semibold text-xs sm:text-base transition-all duration-200 focus:outline-none shadow bg-purple-500 text-white hover:bg-purple-600 flex items-center gap-1 sm:gap-2"
              >
                <Share2 className="w-4 h-4 sm:w-5 sm:h-5" /> 
                <span className="hidden sm:inline">Share Link</span>
                <span className="sm:hidden">Share</span>
              </button>
            </div>

            <div className="grid grid-cols-1 sm:grid-cols-2 gap-3 sm:gap-4 mb-6 max-w-4xl mx-auto">
              <TabCard
                label="Summary"
                icon={FileText}
                tab="summary"
                activeTab={activeTab}
                onClick={() => setActiveTab('summary')}
                bgColor="bg-purple-100 dark:bg-purple-900/40"
                activeColor="bg-purple-600"
              />
              <TabCard
                label="Detailed Results"
                icon={Search}
                tab="results"
                activeTab={activeTab}
                onClick={() => setActiveTab('results')}
                bgColor="bg-purple-100 dark:bg-purple-900/40"
                activeColor="bg-purple-600"
              />
            </div>

            {activeTab === 'summary' && (
              <>
                <CrawlSummary
                  summary={crawlResult.summary}
                  pages={crawlResult.pages}
                  aiSummaryText={crawlResult.aiSummaryText}
                />
              </>
            )}

            {activeTab === 'results' && (
              <>
                <ResultsTable pages={crawlResult.pages} />
              </>
            )}

            {/* Keyword Analysis Section */}
            <div className="mt-6 sm:mt-8 bg-gradient-to-r from-purple-50 to-purple-100 dark:from-purple-900/30 dark:to-purple-900/20 rounded-lg p-4 sm:p-6 border border-purple-200 dark:border-purple-700">
              <div className="flex flex-col sm:flex-row sm:items-start gap-4">
                <div className="flex-shrink-0">
                  <div className="w-10 h-10 sm:w-12 sm:h-12 bg-gradient-to-r from-purple-500 to-purple-600 rounded-lg flex items-center justify-center">
                    <BarChart3 className="text-white w-5 h-5 sm:w-6 sm:h-6" />
                  </div>
                </div>
                <div className="flex-1">
                  <h3 className="text-lg font-semibold text-gray-900 dark:text-white mb-2">
                    Keyword Analysis Available
                  </h3>
                  <p className="text-sm sm:text-base text-gray-600 dark:text-gray-300 mb-4">
                    Your crawl has been completed! You can now analyze keywords for all {crawlResult.pages.length} crawled pages. 
                    Get insights on keyword opportunities, ranking potential, and SEO optimization recommendations for each page.
                  </p>
                  <div className="grid grid-cols-1 sm:grid-cols-2 lg:grid-cols-3 gap-2 sm:gap-3 mb-4">
                    <div className="flex items-center space-x-2 text-xs sm:text-sm text-gray-600 dark:text-gray-300">
                      <span className="text-green-500">✓</span>
                      <span>Keyword density analysis</span>
                    </div>
                    <div className="flex items-center space-x-2 text-xs sm:text-sm text-gray-600 dark:text-gray-300">
                      <span className="text-green-500">✓</span>
                      <span>Missing keyword opportunities</span>
                    </div>
                    <div className="flex items-center space-x-2 text-xs sm:text-sm text-gray-600 dark:text-gray-300">
                      <span className="text-green-500">✓</span>
                      <span>Competitor keyword gaps</span>
                    </div>
                    <div className="flex items-center space-x-2 text-xs sm:text-sm text-gray-600 dark:text-gray-300">
                      <span className="text-green-500">✓</span>
                      <span>Search volume insights</span>
                    </div>
                    <div className="flex items-center space-x-2 text-xs sm:text-sm text-gray-600 dark:text-gray-300">
                      <span className="text-green-500">✓</span>
                      <span>Ranking tracking</span>
                    </div>
                    <div className="flex items-center space-x-2 text-xs sm:text-sm text-gray-600 dark:text-gray-300">
                      <span className="text-green-500">✓</span>
                      <span>Trending keywords</span>
                    </div>
                  </div>
                  <div className="flex flex-col sm:flex-row gap-3">
                    <button
                      onClick={() => router.push(`/seo-crawler/keyword-tools?crawlId=${crawlResult.crawlId}`)}
                      className="px-4 sm:px-6 py-3 bg-gradient-to-r from-purple-500 to-purple-600 hover:from-purple-600 hover:to-purple-700 text-white font-medium rounded-lg transition-colors flex items-center justify-center space-x-2 text-sm sm:text-base"
                    >
                      <Globe className="w-4 h-4 sm:w-5 sm:h-5" />
                      <span>Analyze Keywords for All Pages</span>
                    </button>
                    <button
                      onClick={() => router.push(`/seo-crawler/history`)}
                      className="px-4 sm:px-6 py-3 bg-gray-600 hover:bg-gray-700 text-white font-medium rounded-lg transition-colors flex items-center justify-center space-x-2 text-sm sm:text-base"
                    >
                      <FileText className="w-4 h-4 sm:w-5 sm:h-5" />
                      <span>View Crawl History</span>
                    </button>
                  </div>
                </div>
              </div>
            </div>

            {/* Recent Reports (if user is logged in) */}
            {user && savedReports.length > 0 && (
              <div className="mt-6 sm:mt-8 bg-white/80 dark:bg-gray-900/20 backdrop-blur-md rounded-2xl shadow-xl p-4 sm:p-6 border border-gray-200 dark:border-gray-700">
                <h3 className="text-lg font-semibold text-gray-900 dark:text-white mb-4">Recent Crawl Reports</h3>
                <div className="space-y-2">
                  {savedReports.slice(0, 5).map((report) => (
                    <div key={report.id} className="flex flex-col sm:flex-row sm:items-center sm:justify-between gap-2 p-3 bg-gray-50 dark:bg-gray-800/50 rounded-lg">
                      <div className="flex-1 min-w-0">
                        <p className="text-sm font-medium text-gray-900 dark:text-white break-all">{report.url}</p>
                        <p className="text-xs text-gray-600 dark:text-gray-300">
                          Pages: {report.crawlResult?.pages?.length || 0} • {report.created?.toDate?.()?.toLocaleDateString() || 'Recently'}
                        </p>
                      </div>
                      <button
                        onClick={() => {
                          setUrl(report.url);
                          setCrawlResult(report.crawlResult);
                        }}
                        className="self-end sm:self-auto px-3 py-1 text-xs bg-purple-500 text-white rounded hover:bg-purple-600 transition"
                      >
                        View
                      </button>
                    </div>
                  ))}
                </div>
              </div>
            )}
          </div>
        )}
      </div>
    </div>
  );
}

function TabCard({ label, icon: Icon, tab, activeTab, onClick, bgColor, activeColor }: any) {
  const isActive = activeTab === tab;
  return (
    <button
      onClick={onClick}
      className={`w-full flex flex-col items-center justify-center px-4 sm:px-6 py-4 sm:py-6 rounded-lg border transition-all duration-300 ${
        isActive
          ? `${activeColor} text-white border-transparent shadow-md scale-105`
          : `${bgColor} text-gray-700 dark:text-gray-200 border-gray-300 dark:border-gray-700 hover:opacity-100 hover:scale-[1.02]`
      }`}
    >
      <Icon className="w-5 h-5 sm:w-6 sm:h-6 mb-2" />
      <span className="text-sm sm:text-lg font-semibold text-center">{label}</span>
    </button>
  );
}<|MERGE_RESOLUTION|>--- conflicted
+++ resolved
@@ -122,10 +122,10 @@
   };
 
   const saveReport = async (data: any) => {
-<<<<<<< HEAD
-    if (!db) return;
+    const dbInstance = getFirestoreInstance();
+    if (!dbInstance) return;
     try {
-      const result = await addDoc(collection(db!, 'seoCrawlReports'), data);
+      const result = await addDoc(collection(dbInstance, 'seoCrawlReports'), data);
       console.log('✅ Report saved to Firebase');
       return result;
     } catch (error) {
@@ -133,19 +133,16 @@
       // Don't show error to user - Firebase is optional
       return null;
     }
-=======
-    if (!getFirestoreInstance()) return;
-    await addDoc(collection(getFirestoreInstance()!, 'seoCrawlReports'), data);
->>>>>>> 4df6bd3e
   };
 
   // On successful result, save to Firestore
   useEffect(() => {
     if (crawlResult && url) {
       const save = async () => {
-<<<<<<< HEAD
         try {
-          const firebaseResult = await addDoc(collection(db!, 'seoCrawlReports'), {
+          const dbInstance = getFirestoreInstance();
+          if (!dbInstance) return;
+          const firebaseResult = await addDoc(collection(dbInstance, 'seoCrawlReports'), {
             uid: user?.uid || null,
             url,
             crawlResult,
@@ -161,15 +158,6 @@
           console.error('❌ Failed to save report to Firebase:', error);
           // Don't show error to user - Firebase is optional
         }
-=======
-        await addDoc(collection(getFirestoreInstance()!, 'seoCrawlReports'), {
-          uid: user?.uid || null,
-          url,
-          crawlResult,
-          created: serverTimestamp(),
-        });
-        if (user) loadReports(user.uid);
->>>>>>> 4df6bd3e
       };
       save();
     }
